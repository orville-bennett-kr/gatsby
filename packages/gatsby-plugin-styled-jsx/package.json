--- conflicted
+++ resolved
@@ -1,11 +1,7 @@
 {
   "name": "gatsby-plugin-styled-jsx",
   "description": "Adds SSR support for styled-jsx",
-<<<<<<< HEAD
   "version": "3.0.0-alpha.2",
-=======
-  "version": "2.0.6",
->>>>>>> f7ed4a13
   "author": "Tim Suchanek <tim.suchanek@gmail.com>",
   "bugs": {
     "url": "https://github.com/gatsbyjs/gatsby/issues"
