--- conflicted
+++ resolved
@@ -1,10 +1,6 @@
 {
   "name": "babel-plugin-remove-graphql-queries",
-<<<<<<< HEAD
-  "version": "3.14.0",
-=======
   "version": "4.0.0-zz-next.1",
->>>>>>> d03fe39c
   "author": "Jason Quense <monastic.panic@gmail.com>",
   "repository": {
     "type": "git",
@@ -14,20 +10,12 @@
   "homepage": "https://github.com/gatsbyjs/gatsby/tree/master/packages/babel-plugin-remove-graphql-queries#readme",
   "dependencies": {
     "@babel/runtime": "^7.15.4",
-<<<<<<< HEAD
-    "gatsby-core-utils": "^2.14.0"
-=======
     "gatsby-core-utils": "^3.0.0-zz-next.1"
->>>>>>> d03fe39c
   },
   "devDependencies": {
     "@babel/cli": "^7.15.4",
     "@babel/core": "^7.15.5",
-<<<<<<< HEAD
-    "babel-preset-gatsby-package": "^1.14.0",
-=======
     "babel-preset-gatsby-package": "^2.0.0-zz-next.1",
->>>>>>> d03fe39c
     "cross-env": "^7.0.3"
   },
   "peerDependencies": {
