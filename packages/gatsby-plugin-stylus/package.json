{
  "name": "gatsby-plugin-stylus",
  "description": "Gatsby support for Stylus",
<<<<<<< HEAD
  "version": "3.14.0",
=======
  "version": "4.0.0-zz-next.1",
>>>>>>> d03fe39c
  "author": "Ian Sinnott <ian@iansinnott.com>",
  "bugs": {
    "url": "https://github.com/gatsbyjs/gatsby/issues"
  },
  "dependencies": {
    "@babel/runtime": "^7.15.4",
    "stylus": "^0.54.8",
    "stylus-loader": "^3.0.2"
  },
  "devDependencies": {
    "@babel/cli": "^7.15.4",
    "@babel/core": "^7.15.5",
<<<<<<< HEAD
    "babel-preset-gatsby-package": "^1.14.0",
=======
    "babel-preset-gatsby-package": "^2.0.0-zz-next.1",
>>>>>>> d03fe39c
    "cross-env": "^7.0.3"
  },
  "homepage": "https://github.com/gatsbyjs/gatsby/tree/master/packages/gatsby-plugin-stylus#readme",
  "keywords": [
    "gatsby",
    "gatsby-plugin",
    "stylus"
  ],
  "license": "MIT",
  "main": "./gatsby-node.js",
  "peerDependencies": {
    "gatsby": "^4.0.0-next"
  },
  "repository": {
    "type": "git",
    "url": "https://github.com/gatsbyjs/gatsby.git",
    "directory": "packages/gatsby-plugin-stylus"
  },
  "scripts": {
    "build": "babel src --out-dir . --ignore \"**/__tests__\"",
    "prepare": "cross-env NODE_ENV=production npm run build",
    "watch": "babel -w src --out-dir . --ignore \"**/__tests__\""
  },
  "engines": {
    "node": ">=14.15.0"
  }
}<|MERGE_RESOLUTION|>--- conflicted
+++ resolved
@@ -1,11 +1,7 @@
 {
   "name": "gatsby-plugin-stylus",
   "description": "Gatsby support for Stylus",
-<<<<<<< HEAD
-  "version": "3.14.0",
-=======
   "version": "4.0.0-zz-next.1",
->>>>>>> d03fe39c
   "author": "Ian Sinnott <ian@iansinnott.com>",
   "bugs": {
     "url": "https://github.com/gatsbyjs/gatsby/issues"
@@ -18,11 +14,7 @@
   "devDependencies": {
     "@babel/cli": "^7.15.4",
     "@babel/core": "^7.15.5",
-<<<<<<< HEAD
-    "babel-preset-gatsby-package": "^1.14.0",
-=======
     "babel-preset-gatsby-package": "^2.0.0-zz-next.1",
->>>>>>> d03fe39c
     "cross-env": "^7.0.3"
   },
   "homepage": "https://github.com/gatsbyjs/gatsby/tree/master/packages/gatsby-plugin-stylus#readme",
