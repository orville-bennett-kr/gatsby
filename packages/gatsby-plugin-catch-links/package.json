{
  "name": "gatsby-plugin-catch-links",
  "description": "Intercepts local links from markdown and other non-react pages and does a client-side pushState to avoid the browser having to refresh the page.",
<<<<<<< HEAD
  "version": "2.0.1-0",
=======
  "version": "1.0.19",
>>>>>>> 0649a0e8
  "author": "Kyle Mathews <mathews.kyle@gmail.com>",
  "bugs": {
    "url": "https://github.com/gatsbyjs/gatsby/issues"
  },
  "dependencies": {
<<<<<<< HEAD
    "@babel/runtime": "^7.0.0-beta.38"
  },
  "devDependencies": {
    "@babel/cli": "^7.0.0-beta.38",
    "@babel/core": "^7.0.0-beta.38",
=======
    "babel-runtime": "^6.26.0"
  },
  "devDependencies": {
    "babel-cli": "^6.26.0",
>>>>>>> 0649a0e8
    "cross-env": "^5.0.5"
  },
  "homepage": "https://github.com/gatsbyjs/gatsby/tree/master/packages/gatsby-plugin-catch-links#readme",
  "keywords": [
    "gatsby",
    "gatsby-plugin"
  ],
  "license": "MIT",
  "main": "index.js",
  "peerDependencies": {
<<<<<<< HEAD
    "gatsby": ">1.0.0 || >2.0.0-alpha"
  },
  "repository": {
    "type": "git",
    "url": "https://github.com/gatsbyjs/gatsby.git"
  },
=======
    "gatsby": "^1.0.0"
  },
  "repository": "https://github.com/gatsbyjs/gatsby/tree/master/packages/gatsby-plugin-catch-links",
>>>>>>> 0649a0e8
  "scripts": {
    "build": "babel src --out-dir . --ignore __tests__",
    "prepublish": "cross-env NODE_ENV=production npm run build",
    "watch": "babel -w src --out-dir . --ignore __tests__"
  }
}<|MERGE_RESOLUTION|>--- conflicted
+++ resolved
@@ -1,28 +1,17 @@
 {
   "name": "gatsby-plugin-catch-links",
   "description": "Intercepts local links from markdown and other non-react pages and does a client-side pushState to avoid the browser having to refresh the page.",
-<<<<<<< HEAD
   "version": "2.0.1-0",
-=======
-  "version": "1.0.19",
->>>>>>> 0649a0e8
   "author": "Kyle Mathews <mathews.kyle@gmail.com>",
   "bugs": {
     "url": "https://github.com/gatsbyjs/gatsby/issues"
   },
   "dependencies": {
-<<<<<<< HEAD
     "@babel/runtime": "^7.0.0-beta.38"
   },
   "devDependencies": {
     "@babel/cli": "^7.0.0-beta.38",
     "@babel/core": "^7.0.0-beta.38",
-=======
-    "babel-runtime": "^6.26.0"
-  },
-  "devDependencies": {
-    "babel-cli": "^6.26.0",
->>>>>>> 0649a0e8
     "cross-env": "^5.0.5"
   },
   "homepage": "https://github.com/gatsbyjs/gatsby/tree/master/packages/gatsby-plugin-catch-links#readme",
@@ -33,18 +22,9 @@
   "license": "MIT",
   "main": "index.js",
   "peerDependencies": {
-<<<<<<< HEAD
     "gatsby": ">1.0.0 || >2.0.0-alpha"
   },
-  "repository": {
-    "type": "git",
-    "url": "https://github.com/gatsbyjs/gatsby.git"
-  },
-=======
-    "gatsby": "^1.0.0"
-  },
   "repository": "https://github.com/gatsbyjs/gatsby/tree/master/packages/gatsby-plugin-catch-links",
->>>>>>> 0649a0e8
   "scripts": {
     "build": "babel src --out-dir . --ignore __tests__",
     "prepublish": "cross-env NODE_ENV=production npm run build",
