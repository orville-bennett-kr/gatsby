import _ from "lodash"
import { slash, isCI } from "gatsby-core-utils"
import * as fs from "fs-extra"
import md5File from "md5-file"
import crypto from "crypto"
import del from "del"
import path from "path"
import telemetry from "gatsby-telemetry"

import apiRunnerNode from "../utils/api-runner-node"
import { getBrowsersList } from "../utils/browserslist"
import { Store, AnyAction } from "redux"
import * as WorkerPool from "../utils/worker/pool"
import { startPluginRunner } from "../redux/plugin-runner"
import { store, emitter } from "../redux"
import reporter from "gatsby-cli/lib/reporter"
import { removeStaleJobs } from "../bootstrap/remove-stale-jobs"
import { IPluginInfoOptions } from "../bootstrap/load-plugins/types"
import { IGatsbyState, IStateProgram } from "../redux/types"
import { IBuildContext } from "./types"
import { detectLmdbStore } from "../datastore"
import { loadConfig } from "../bootstrap/load-config"
import { loadPlugins } from "../bootstrap/load-plugins"
import type { InternalJob } from "../utils/jobs/types"
import { enableNodeMutationsDetection } from "../utils/detect-node-mutations"
import {
  COMPILED_CACHE_DIR,
  compileGatsbyFiles,
} from "../utils/parcel/compile-gatsby-files"
import { resolveModule } from "../utils/module-resolver"

interface IPluginResolution {
  resolve: string
  options: IPluginInfoOptions
}

interface IPluginResolutionSSR extends IPluginResolution {
  name: string
}

// If the env variable GATSBY_EXPERIMENTAL_FAST_DEV is set, enable
// all DEV experimental changes (but only during development & not on CI).
if (
  process.env.gatsby_executing_command === `develop` &&
  process.env.GATSBY_EXPERIMENTAL_FAST_DEV &&
  !isCI() &&
  // skip FAST_DEV handling in workers, all env vars will be handle
  // by main process already and passed to worker
  !process.env.GATSBY_WORKER_POOL_WORKER
) {
  process.env.GATSBY_EXPERIMENTAL_DEV_SSR = `true`
  process.env.PRESERVE_FILE_DOWNLOAD_CACHE = `true`
  process.env.PRESERVE_WEBPACK_CACHE = `true`

  reporter.info(`
Three fast dev experiments are enabled: Development SSR, preserving file download cache and preserving webpack cache.

Please give feedback on their respective umbrella issues!

- https://gatsby.dev/dev-ssr-feedback
- https://gatsby.dev/cache-clearing-feedback
  `)

  telemetry.trackFeatureIsUsed(`FastDev`)
}

// Show stack trace on unhandled promises.
process.on(`unhandledRejection`, (reason: unknown) => {
  // https://github.com/DefinitelyTyped/DefinitelyTyped/issues/33636
  reporter.panic((reason as Error) || `Unhandled rejection`)
})

// Override console.log to add the source file + line number.
// Useful for debugging if you lose a console.log somewhere.
// Otherwise leave commented out.
// require(`../bootstrap/log-line-function`)

export async function initialize({
  program: args,
  parentSpan,
}: IBuildContext): Promise<{
  store: Store<IGatsbyState, AnyAction>
  workerPool: WorkerPool.GatsbyWorkerPool
}> {
  if (process.env.GATSBY_DISABLE_CACHE_PERSISTENCE) {
    reporter.info(
      `GATSBY_DISABLE_CACHE_PERSISTENCE is enabled. Cache won't be persisted. Next builds will not be able to reuse any work done by current session.`
    )
    telemetry.trackFeatureIsUsed(`DisableCachePersistence`)
  }
  if (!args) {
    reporter.panic(`Missing program args`)
  }

  /* Time for a little story...
   * When running `gatsby develop`, the globally installed gatsby-cli starts
   * and sets up a Redux store (which is where logs are now stored). When gatsby
   * finds your project's locally installed gatsby-cli package in node_modules,
   * it switches over. This instance will have a separate redux store. We need to
   * ensure that the correct store is used which is why we call setStore
   * (/packages/gatsby-cli/src/reporter/redux/index.js)
   *
   * This function
   * - copies over the logs from the global gatsby-cli to the local one
   * - sets the store to the local one (so that further actions dispatched by
   * the global gatsby-cli are handled by the local one)
   */
  if (args.setStore) {
    args.setStore(store)
  }

  if (reporter._registerAdditionalDiagnosticOutputHandler) {
    reporter._registerAdditionalDiagnosticOutputHandler(
      function logPendingJobs(): string {
        const outputs: Array<InternalJob> = []

        for (const [, { job }] of store.getState().jobsV2.incomplete) {
          outputs.push(job)
          if (outputs.length >= 5) {
            // 5 not finished jobs should be enough to track down issues
            // this is just limiting output "spam"
            break
          }
        }

        return outputs.length
          ? `Unfinished jobs (showing ${outputs.length} of ${
              store.getState().jobsV2.incomplete.size
            } jobs total):\n\n` + JSON.stringify(outputs, null, 2)
          : ``
      }
    )
  }

  const directory = slash(args.directory)

  const program: IStateProgram = {
    ...args,
    extensions: [],
    browserslist: getBrowsersList(directory),
    // Fix program directory path for windows env.
    directory,
  }

  store.dispatch({
    type: `SET_PROGRAM`,
    payload: program,
  })

  let activityForJobs

  emitter.on(`CREATE_JOB`, () => {
    if (!activityForJobs) {
      activityForJobs = reporter.phantomActivity(`Running jobs`)
      activityForJobs.start()
    }
  })

  const onEndJob = (): void => {
    if (activityForJobs && store.getState().jobs.active.length === 0) {
      activityForJobs.end()
      activityForJobs = null
    }
  }

  emitter.on(`END_JOB`, onEndJob)

  // Load gatsby config
  let activity = reporter.activityTimer(`load gatsby config`, {
    parentSpan,
  })
  activity.start()
<<<<<<< HEAD
  const compiledDirectory = `${program.directory}/${COMPILED_CACHE_DIR}`

  await fs.ensureDir(compiledDirectory)
  await compileGatsbyFiles(program.directory)
=======
>>>>>>> 3c3362b0
  const siteDirectory = program.directory
  const config = await loadConfig({
    siteDirectory,
    processFlags: true,
  })
  activity.end()

  // Load plugins
  activity = reporter.activityTimer(`load plugins`, {
    parentSpan,
  })
  activity.start()
  const flattenedPlugins = await loadPlugins(config, siteDirectory)
  activity.end()

  // TODO: figure out proper way of disabling loading indicator
  // for now GATSBY_QUERY_ON_DEMAND_LOADING_INDICATOR=false gatsby develop
  // will work, but we don't want to force users into using env vars
  if (
    process.env.GATSBY_EXPERIMENTAL_QUERY_ON_DEMAND &&
    !process.env.GATSBY_QUERY_ON_DEMAND_LOADING_INDICATOR
  ) {
    // if query on demand is enabled and GATSBY_QUERY_ON_DEMAND_LOADING_INDICATOR was not set at all
    // enable loading indicator
    process.env.GATSBY_QUERY_ON_DEMAND_LOADING_INDICATOR = `true`
  }
  const lmdbStoreIsUsed = detectLmdbStore()

  if (process.env.GATSBY_DETECT_NODE_MUTATIONS) {
    enableNodeMutationsDetection()
  }

  if (config && config.polyfill) {
    reporter.warn(
      `Support for custom Promise polyfills has been removed in Gatsby v2. We only support Babel 7's new automatic polyfilling behavior.`
    )
  }

  if (process.env.GATSBY_EXPERIMENTAL_QUERY_ON_DEMAND) {
    if (process.env.gatsby_executing_command !== `develop`) {
      // we don't want to ever have this flag enabled for anything than develop
      // in case someone have this env var globally set
      delete process.env.GATSBY_EXPERIMENTAL_QUERY_ON_DEMAND
    } else if (isCI() && !process.env.CYPRESS_SUPPORT) {
      delete process.env.GATSBY_EXPERIMENTAL_QUERY_ON_DEMAND
      reporter.verbose(
        `Experimental Query on Demand feature is not available in CI environment. Continuing with eager query running.`
      )
    }
  }

  // run stale jobs
  // @ts-ignore we'll need to fix redux typings https://redux.js.org/usage/usage-with-typescript
  store.dispatch(removeStaleJobs(store.getState().jobsV2))

  // Multiple occurrences of the same name-version-pair can occur,
  // so we report an array of unique pairs
  const pluginsStr = _.uniq(flattenedPlugins.map(p => `${p.name}@${p.version}`))
  telemetry.decorateEvent(`BUILD_END`, {
    plugins: pluginsStr,
  })

  telemetry.decorateEvent(`DEVELOP_STOP`, {
    plugins: pluginsStr,
  })

  // Start plugin runner which listens to the store
  // and invokes Gatsby API based on actions.
  startPluginRunner()

  // onPreInit
  activity = reporter.activityTimer(`onPreInit`, {
    parentSpan,
  })
  activity.start()
  await apiRunnerNode(`onPreInit`, { parentSpan: activity.span })
  activity.end()

  const lmdbCacheDirectoryName = `caches-lmdb`

  const cacheDirectory = `${program.directory}/.cache`
  const publicDirectory = `${program.directory}/public`
  const workerCacheDirectory = `${program.directory}/.cache/worker`
  const lmdbCacheDirectory = `${program.directory}/.cache/${lmdbCacheDirectoryName}`

  const cacheJsonDirExists = fs.existsSync(`${cacheDirectory}/json`)
  const publicDirExists = fs.existsSync(publicDirectory)
  const workerCacheDirExists = fs.existsSync(workerCacheDirectory)
  const lmdbCacheDirExists = fs.existsSync(lmdbCacheDirectory)

  // check the cache file that is used by the current configuration
  const cacheDirExists = lmdbStoreIsUsed
    ? lmdbCacheDirExists
    : cacheJsonDirExists

  // For builds in case public dir exists, but cache doesn't, we need to clean up potentially stale
  // artifacts from previous builds (due to cache not being available, we can't rely on tracking of artifacts)
  if (
    process.env.NODE_ENV === `production` &&
    publicDirExists &&
    !cacheDirExists
  ) {
    activity = reporter.activityTimer(
      `delete html and css files from previous builds`,
      {
        parentSpan,
      }
    )
    activity.start()
    await del([
      `public/**/*.{html,css}`,
      `!public/page-data/**/*`,
      `!public/static`,
      `!public/static/**/*.{html,css}`,
    ])
    activity.end()
  }

  // When the main process and workers communicate they save parts of their redux state to .cache/worker
  // We should clean this directory to remove stale files that a worker might accidentally reuse then
  if (
    workerCacheDirExists &&
    process.env.GATSBY_EXPERIMENTAL_PARALLEL_QUERY_RUNNING
  ) {
    activity = reporter.activityTimer(
      `delete worker cache from previous builds`,
      {
        parentSpan,
      }
    )
    activity.start()
    await fs
      .remove(workerCacheDirectory)
      .catch(() => fs.emptyDir(workerCacheDirectory))
    activity.end()
  }

  activity = reporter.activityTimer(`initialize cache`, {
    parentSpan,
  })
  activity.start()
  // Check if any plugins have been updated since our last run. If so
  // we delete the cache is there's likely been changes
  // since the previous run.
  //
  // We do this by creating a hash of all the version numbers of installed
  // plugins, the site's package.json, gatsby-config.js, and gatsby-node.js.
  // The last, gatsby-node.js, is important as many gatsby sites put important
  // logic in there e.g. generating slugs for custom pages.
  const pluginVersions = flattenedPlugins.map(p => p.version)
  const optionalFiles = [
    `${program.directory}/gatsby-config.js`,
    `${program.directory}/gatsby-node.js`,
    `${program.directory}/gatsby-config.ts`,
    `${program.directory}/gatsby-node.ts`,
  ].filter(Boolean) as Array<string>

  const state = store.getState()

  const hashes = await Promise.all(
    // Ignore optional files with .catch() as these are not required
    [md5File(`package.json`), state.config.trailingSlash as string].concat(
      optionalFiles.map(f => md5File(f).catch(() => ``))
    )
  )

  const pluginsHash = crypto
    .createHash(`md5`)
    .update(JSON.stringify(pluginVersions.concat(hashes)))
    .digest(`hex`)

  const oldPluginsHash = state && state.status ? state.status.PLUGINS_HASH : ``

  // Check if anything has changed. If it has, delete the site's .cache
  // directory and tell reducers to empty themselves.
  //
  // Also if the hash isn't there, then delete things just in case something
  // is weird.
  if (oldPluginsHash && pluginsHash !== oldPluginsHash) {
    reporter.info(reporter.stripIndent`
      One or more of your plugins have changed since the last time you ran Gatsby. As
      a precaution, we're deleting your site's cache to ensure there's no stale data.
    `)
  }

  // .cache directory exists in develop at this point
  // so checking for .cache/json or .cache/caches-lmdb as a heuristic (could be any expected file)
  const cacheIsCorrupt = cacheDirExists && !publicDirExists
  if (cacheIsCorrupt) {
    reporter.info(reporter.stripIndent`
      We've detected that the Gatsby cache is incomplete (the .cache directory exists
      but the public directory does not). As a precaution, we're deleting your site's
      cache to ensure there's no stale data.
    `)
  }

  if (!oldPluginsHash || pluginsHash !== oldPluginsHash || cacheIsCorrupt) {
    try {
      // Comment out inviet until we can test perf impact
      //
      // let sourceFileSystemVersion = flattenedPlugins.find(
      // plugin => plugin.name === `gatsby-source-filesystem`
      // )?.version

      // // The site might be using a plugin which uses "createRemoteFileNode" but
      // // doesn't have gatsby-source-filesystem in their gatsby-config.js. So lets
      // // also try requiring it.
      // if (!sourceFileSystemVersion) {
      // try {
      // sourceFileSystemVersion = require(`gatsby-source-filesystem/package.json`)
      // ?.version
      // } catch {
      // // ignore require errors
      // }
      // }
      // } else if (
      // sourceFileSystemVersion &&
      // semver.lt(sourceFileSystemVersion, `2.9.0`)
      // ) {
      // // If the site has more than 50 downloaded files in it, tell them
      // // how to save time.
      // try {
      // // Divide by two as the directory as both cache files + the actual downloaded files so
      // // two results / downloaded file.
      // const filesCount =
      // (await fs.readdir(`.cache/caches/gatsby-source-filesystem`))
      // .length / 2
      // if (filesCount > 50) {
      // reporter.info(stripIndent`\n\n

      // Your local development experience is about to get better, faster, and stronger!

      // Your friendly Gatsby maintainers detected your site downloads quite a few files and that we're about to delete all ${Math.round(
      // filesCount
      // )} of them 😅. We're working right now to make our caching smarter which means we won't delete your downloaded files any more.

      // If you're interested in trialing the new caching behavior *today* — which should make your local development environment faster, go ahead and enable the PRESERVE_FILE_DOWNLOAD_CACHE flag and run your develop server again.

      // To do so, add to your gatsby-config.js:

      // flags: {
      // preserve_file_download_cache: true,
      // }

      // visit the umbrella issue to learn more: https://github.com/gatsbyjs/gatsby/discussions/28331
      // `)
      // }
      // } catch {
      // // ignore errors (mostly will just be directory not found).
      // }
      // }

      if (
        process.env.GATSBY_EXPERIMENTAL_PRESERVE_FILE_DOWNLOAD_CACHE ||
        process.env.GATSBY_EXPERIMENTAL_PRESERVE_WEBPACK_CACHE
      ) {
        const deleteGlobs = [
          // By default delete all files & subdirectories
          `${cacheDirectory}/**`,
          `${cacheDirectory}/*/`,
          `!${cacheDirectory}/compiled`,
        ]

        if (process.env.GATSBY_EXPERIMENTAL_PRESERVE_FILE_DOWNLOAD_CACHE) {
          // Stop the caches directory from being deleted, add all sub directories,
          // but remove gatsby-source-filesystem
          deleteGlobs.push(`!${cacheDirectory}/caches`)
          deleteGlobs.push(`${cacheDirectory}/caches/*`)
          deleteGlobs.push(`!${cacheDirectory}/caches/gatsby-source-filesystem`)
        }

        if (process.env.GATSBY_EXPERIMENTAL_PRESERVE_WEBPACK_CACHE) {
          // Add webpack
          deleteGlobs.push(`!${cacheDirectory}/webpack`)
        }
        await del(deleteGlobs)
      } else {
        // Attempt to empty dir if remove fails,
        // like when directory is mount point
        await fs.remove(cacheDirectory).catch(() => fs.emptyDir(cacheDirectory))
      }
    } catch (e) {
      reporter.error(`Failed to remove .cache files.`, e)
    }
    // Tell reducers to delete their data (the store will already have
    // been loaded from the file system cache).
    store.dispatch({
      type: `DELETE_CACHE`,
      cacheIsCorrupt,
    })

    // in future this should show which plugin's caches are purged
    // possibly should also have which plugins had caches
    telemetry.decorateEvent(`BUILD_END`, {
      pluginCachesPurged: [`*`],
    })
    telemetry.decorateEvent(`DEVELOP_STOP`, {
      pluginCachesPurged: [`*`],
    })
  }

  // Update the store with the new plugins hash.
  store.dispatch({
    type: `UPDATE_PLUGINS_HASH`,
    payload: pluginsHash,
  })

  // Now that we know the .cache directory is safe, initialize the cache
  // directory.
  await fs.ensureDir(cacheDirectory)

  // Ensure the public/static directory
  await fs.ensureDir(`${publicDirectory}/static`)

  // Init plugins once cache is initialized
  if (_CFLAGS_.GATSBY_MAJOR === `4`) {
    await apiRunnerNode(`onPluginInit`, {
      parentSpan: activity.span,
    })
  } else {
    await apiRunnerNode(`unstable_onPluginInit`, {
      parentSpan: activity.span,
    })
  }

  activity.end()

  activity = reporter.activityTimer(`copy gatsby files`, {
    parentSpan,
  })
  activity.start()
  const srcDir = `${__dirname}/../../cache-dir`
  const siteDir = cacheDirectory
  const tryRequire = `${__dirname}/../utils/test-require-error.js`
  try {
    await fs.copy(srcDir, siteDir)
    await fs.copy(tryRequire, `${siteDir}/test-require-error.js`)
    if (lmdbStoreIsUsed) {
      await fs.ensureDir(`${cacheDirectory}/${lmdbCacheDirectoryName}`)
    } else {
      await fs.ensureDir(`${cacheDirectory}/json`)
    }

    // Ensure .cache/fragments exists and is empty. We want fragments to be
    // added on every run in response to data as fragments can only be added if
    // the data used to create the schema they're dependent on is available.
    await fs.emptyDir(`${cacheDirectory}/fragments`)
  } catch (err) {
    reporter.panic(`Unable to copy site files to .cache`, err)
  }

  // Find plugins which implement gatsby-browser and gatsby-ssr and write
  // out api-runners for them.
  const hasAPIFile = (env, plugin): string | undefined => {
    // The plugin loader has disabled SSR APIs for this plugin. Usually due to
    // multiple implementations of an API that can only be implemented once
    if (env === `ssr` && plugin.skipSSR === true) return undefined

    const envAPIs = plugin[`${env}APIs`]
    const dir =
      plugin.name === `default-site-plugin` ? program.directory : plugin.resolve

    // Always include gatsby-browser.js files if they exist as they're
    // a handy place to include global styles and other global imports.
    try {
      if (env === `browser`) {
        const modulePath = path.join(dir, `gatsby-${env}`)
        return slash(resolveModule(modulePath) as string)
      }
    } catch (e) {
      // ignore
    }

    if (envAPIs && Array.isArray(envAPIs) && envAPIs.length > 0) {
      const modulePath = path.join(dir, `gatsby-${env}`)
      return slash(resolveModule(modulePath) as string)
    }
    return undefined
  }

  const isResolved = (plugin): plugin is IPluginResolution => !!plugin.resolve
  const isResolvedSSR = (plugin): plugin is IPluginResolutionSSR =>
    !!plugin.resolve

  const ssrPlugins: Array<IPluginResolutionSSR> = flattenedPlugins
    .map(plugin => {
      return {
        name: plugin.name,
        resolve: hasAPIFile(`ssr`, plugin),
        options: plugin.pluginOptions,
      }
    })
    .filter(isResolvedSSR)

  const browserPlugins: Array<IPluginResolution> = flattenedPlugins
    .map(plugin => {
      return {
        resolve: hasAPIFile(`browser`, plugin),
        options: plugin.pluginOptions,
      }
    })
    .filter(isResolved)

  const browserPluginsRequires = browserPlugins
    .map(plugin => {
      // we need a relative import path to keep contenthash the same if directory changes
      const relativePluginPath = path.relative(siteDir, plugin.resolve)
      return `{
      plugin: require('${slash(relativePluginPath)}'),
      options: ${JSON.stringify(plugin.options)},
    }`
    })
    .join(`,`)

  const browserAPIRunner = `module.exports = [${browserPluginsRequires}]\n`

  let sSRAPIRunner = ``

  try {
    sSRAPIRunner = fs.readFileSync(`${siteDir}/api-runner-ssr.js`, `utf-8`)
  } catch (err) {
    reporter.panic(`Failed to read ${siteDir}/api-runner-ssr.js`, err)
  }

  const ssrPluginsRequires = ssrPlugins
    .map(
      plugin =>
        `{
      name: '${plugin.name}',
      plugin: require('${plugin.resolve}'),
      options: ${JSON.stringify(plugin.options)},
    }`
    )
    .join(`,`)
  sSRAPIRunner = `var plugins = [${ssrPluginsRequires}]\n${sSRAPIRunner}`

  fs.writeFileSync(
    `${siteDir}/api-runner-browser-plugins.js`,
    browserAPIRunner,
    `utf-8`
  )
  fs.writeFileSync(`${siteDir}/api-runner-ssr.js`, sSRAPIRunner, `utf-8`)

  activity.end()
  /**
   * Start the main bootstrap processes.
   */

  // onPreBootstrap
  activity = reporter.activityTimer(`onPreBootstrap`, {
    parentSpan,
  })
  activity.start()
  await apiRunnerNode(`onPreBootstrap`, {
    parentSpan: activity.span,
  })
  activity.end()

  // Track trailing slash option used in config
  telemetry.trackFeatureIsUsed(`trailingSlash:${state.config.trailingSlash}`)

  // Collect resolvable extensions and attach to program.
  const extensions = [`.mjs`, `.js`, `.jsx`, `.wasm`, `.json`]
  // Change to this being an action and plugins implement `onPreBootstrap`
  // for adding extensions.
  const apiResults = await apiRunnerNode(`resolvableExtensions`, {
    traceId: `initial-resolvableExtensions`,
    parentSpan,
  })

  store.dispatch({
    type: `SET_PROGRAM_EXTENSIONS`,
    payload: _.flattenDeep([extensions, apiResults]),
  })

  const workerPool = WorkerPool.create()

  return {
    store,
    workerPool,
  }
}<|MERGE_RESOLUTION|>--- conflicted
+++ resolved
@@ -170,13 +170,11 @@
     parentSpan,
   })
   activity.start()
-<<<<<<< HEAD
+
   const compiledDirectory = `${program.directory}/${COMPILED_CACHE_DIR}`
-
   await fs.ensureDir(compiledDirectory)
   await compileGatsbyFiles(program.directory)
-=======
->>>>>>> 3c3362b0
+
   const siteDirectory = program.directory
   const config = await loadConfig({
     siteDirectory,
