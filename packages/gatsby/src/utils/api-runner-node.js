--- conflicted
+++ resolved
@@ -158,11 +158,7 @@
       },
       (err, results) => {
         if (err) {
-<<<<<<< HEAD
-          pluginError(currentPluginName, err)
-=======
           reporter.error(`Plugin ${currentPluginName} returned an error`, err)
->>>>>>> 8d41f7ac
         }
         // Remove runner instance
         apisRunning = apisRunning.filter(runner => runner !== apiRunInstance)
