const got = require(`got`)
const _ = require(`lodash`)
const urlJoin = require(`url-join`)
import HttpAgent from "agentkeepalive"
// const http2wrapper = require(`http2-wrapper`)
const opentracing = require(`opentracing`)
const { SemanticAttributes } = require(`@opentelemetry/semantic-conventions`)

const { HttpsAgent } = HttpAgent

const { setOptions, getOptions } = require(`./plugin-options`)

const { nodeFromData, downloadFile, isFileNode } = require(`./normalize`)
const {
  initRefsLookups,
  storeRefsLookups,
  handleReferences,
  handleWebhookUpdate,
  handleDeletedNode,
} = require(`./utils`)

const agent = {
  http: new HttpAgent(),
  https: new HttpsAgent(),
  // http2: new http2wrapper.Agent(),
}

let start
let apiRequestCount = 0
let initialSourcing = true
let globalReporter
async function worker([url, options]) {
  const tracer = opentracing.globalTracer()
  const httpSpan = tracer.startSpan(`http.get`, {
    childOf: options.parentSpan,
  })
  const parsedUrl = new URL(url)
  httpSpan.setTag(SemanticAttributes.HTTP_URL, url)
  httpSpan.setTag(SemanticAttributes.HTTP_HOST, parsedUrl.host)
  httpSpan.setTag(
    SemanticAttributes.HTTP_SCHEME,
    parsedUrl.protocol.replace(/:$/, ``)
  )
  httpSpan.setTag(SemanticAttributes.HTTP_TARGET, parsedUrl.pathname)
  httpSpan.setTag(`plugin`, `gatsby-source-drupal`)

  // Log out progress during the initial sourcing.
  if (initialSourcing) {
    apiRequestCount += 1
    if (!start) {
      start = Date.now()
    }
    const queueLength = requestQueue.length()
    if (apiRequestCount % 50 === 0) {
      globalReporter.verbose(
        `gatsby-source-drupal has ${queueLength} API requests queued and the current request rate is ${(
          apiRequestCount /
          ((Date.now() - start) / 1000)
        ).toFixed(2)} requests / second`
      )
    }
  }

  const response = await got(url, {
    agent,
    cache: false,
    // request: http2wrapper.auto,
    // http2: true,
    ...options,
  })

  httpSpan.setTag(SemanticAttributes.HTTP_STATUS_CODE, response?.statusCode)
  httpSpan.setTag(SemanticAttributes.HTTP_METHOD, `GET`)
  httpSpan.setTag(SemanticAttributes.NET_PEER_IP, response?.ip)
  httpSpan.setTag(
    SemanticAttributes.HTTP_RESPONSE_CONTENT_LENGTH,
    response?.rawBody?.length
  )

  httpSpan.finish()

  return response
}

const requestQueue = require(`fastq`).promise(worker, 20)

const asyncPool = require(`tiny-async-pool`)
const bodyParser = require(`body-parser`)

function gracefullyRethrow(activity, error) {
  // activity.panicOnBuild was implemented at some point in gatsby@2
  // but plugin can still be used with older version of gatsby core
  // so need to do some checking here
  if (activity.panicOnBuild) {
    activity.panicOnBuild(error)
  }

  activity.end()

  if (!activity.panicOnBuild) {
    throw error
  }
}

exports.onPreBootstrap = (_, pluginOptions) => {
  setOptions(pluginOptions)
}

exports.sourceNodes = async (
  {
    actions,
    store,
    cache,
    createNodeId,
    createContentDigest,
    getCache,
    getNode,
    getNodes,
    parentSpan,
    reporter,
    webhookBody,
  },
  pluginOptions
) => {
  const tracer = opentracing.globalTracer()

  globalReporter = reporter
  const {
    baseUrl,
    apiBase = `jsonapi`,
    basicAuth = {},
    filters,
    headers,
    params = {},
    concurrentFileRequests = 20,
    concurrentAPIRequests = 20,
    disallowedLinkTypes = [
      `self`,
      `describedby`,
      `contact_message--feedback`,
      `contact_message--personal`,
    ],
    skipFileDownloads = false,
    fastBuilds = false,
    entityReferenceRevisions = [],
    languageConfig = {
      defaultLanguage: `und`,
      enabledLanguages: [`und`],
      translatableEntities: [],
      nonTranslatableEntities: [],
    },
  } = pluginOptions
  const { createNode, setPluginStatus, touchNode } = actions

  await initRefsLookups({ cache, getNode })

  // Update the concurrency limit from the plugin options
  requestQueue.concurrency = concurrentAPIRequests

  if (webhookBody && Object.keys(webhookBody).length) {
    const changesActivity = reporter.activityTimer(
      `loading Drupal content changes`,
      {
        parentSpan,
      }
    )
    changesActivity.start()

    try {
      const { secret, action, data } = webhookBody
      if (pluginOptions.secret && pluginOptions.secret !== secret) {
        reporter.warn(
          `The secret in this request did not match your plugin options secret.`
        )
        changesActivity.end()
        return
      }

      if (!action || !data) {
        reporter.warn(
          `The webhook body was malformed

${JSON.stringify(webhookBody, null, 4)}`
        )

        changesActivity.end()
        return
      }

      if (action === `delete`) {
        let nodesToDelete = data
        if (!Array.isArray(data)) {
          nodesToDelete = [data]
        }

        for (const nodeToDelete of nodesToDelete) {
          const deletedNode = await handleDeletedNode({
            actions,
            getNode,
            node: nodeToDelete,
            createNodeId,
            createContentDigest,
            entityReferenceRevisions,
          })
          reporter.log(`Deleted node: ${deletedNode.id}`)
        }

        changesActivity.end()
        await storeRefsLookups({ cache, getNodes })
        return
      }

      let nodesToUpdate = data
      if (!Array.isArray(data)) {
        nodesToUpdate = [data]
      }

      for (const nodeToUpdate of nodesToUpdate) {
        await handleWebhookUpdate(
          {
            nodeToUpdate,
            actions,
            cache,
            createNodeId,
            createContentDigest,
            getCache,
            getNode,
            reporter,
            store,
            languageConfig,
          },
          pluginOptions
        )
      }
    } catch (e) {
      gracefullyRethrow(changesActivity, e)
      return
    }
    changesActivity.end()
    await storeRefsLookups({ cache, getNodes })
    return
  }

  if (fastBuilds) {
    const fastBuildsSpan = tracer.startSpan(`sourceNodes.fetch`, {
      childOf: parentSpan,
    })
    fastBuildsSpan.setTag(`plugin`, `gatsby-source-drupal`)
    fastBuildsSpan.setTag(`sourceNodes.fetch.type`, `delta`)

    const lastFetched =
      store.getState().status.plugins?.[`gatsby-source-drupal`]?.lastFetched

    reporter.verbose(
      `[gatsby-source-drupal]: value of lastFetched for fastbuilds "${lastFetched}"`
    )

    let requireFullRebuild = false

    // lastFetched isn't set so do a full rebuild.
    if (!lastFetched) {
      setPluginStatus({ lastFetched: new Date().getTime() })
      requireFullRebuild = true
    } else {
      const drupalFetchIncrementalActivity = reporter.activityTimer(
        `Fetch incremental changes from Drupal`,
        { parentSpan: fastBuildsSpan }
      )

      drupalFetchIncrementalActivity.start()

      try {
        // Hit fastbuilds endpoint with the lastFetched date.
        const res = await requestQueue.push([
          urlJoin(baseUrl, `gatsby-fastbuilds/sync/`, lastFetched.toString()),
          {
            username: basicAuth.username,
            password: basicAuth.password,
            headers,
            searchParams: params,
            responseType: `json`,
            parentSpan: fastBuildsSpan,
          },
        ])

        // Fastbuilds returns a -1 if:
        // - the timestamp has expired
        // - if old fastbuild logs were purged
        // - it's been a really long time since you synced so you just do a full fetch.
        if (res.body.status === -1) {
          // The incremental data is expired or this is the first fetch.
          reporter.info(`Unable to pull incremental data changes from Drupal`)
          setPluginStatus({ lastFetched: res.body.timestamp })
          requireFullRebuild = true
        } else {
          // Touch nodes so they are not garbage collected by Gatsby.
          if (initialSourcing) {
            const touchNodesSpan = tracer.startSpan(`sourceNodes.touchNodes`, {
              childOf: fastBuildsSpan,
            })
            touchNodesSpan.setTag(`plugin`, `gatsby-source-drupal`)
            let touchCount = 0
            getNodes().forEach(node => {
              if (node.internal.owner === `gatsby-source-drupal`) {
                touchCount += 1
                touchNode(node)
              }
            })
            touchNodesSpan.setTag(`sourceNodes.touchNodes.count`, touchCount)
            touchNodesSpan.finish()
          }

          const createNodesSpan = tracer.startSpan(`sourceNodes.createNodes`, {
            childOf: parentSpan,
          })
          createNodesSpan.setTag(`plugin`, `gatsby-source-drupal`)
          createNodesSpan.setTag(`sourceNodes.fetch.type`, `delta`)
          createNodesSpan.setTag(
            `sourceNodes.createNodes.count`,
            res.body.entities?.length
          )

          // Process sync data from Drupal.
          const nodesToSync = res.body.entities
          for (const nodeSyncData of nodesToSync) {
            if (nodeSyncData.action === `delete`) {
              handleDeletedNode({
                actions,
                getNode,
                node: nodeSyncData,
                createNodeId,
                createContentDigest,
                entityReferenceRevisions,
              })
            } else {
              // The data could be a single Drupal entity or an array of Drupal
              // entities to update.
              let nodesToUpdate = nodeSyncData.data
              if (!Array.isArray(nodeSyncData.data)) {
                nodesToUpdate = [nodeSyncData.data]
              }

              for (const nodeToUpdate of nodesToUpdate) {
                await handleWebhookUpdate(
                  {
                    nodeToUpdate,
                    actions,
                    cache,
                    createNodeId,
                    createContentDigest,
                    getCache,
                    getNode,
                    reporter,
                    store,
                    languageConfig,
                  },
                  pluginOptions
                )
              }
            }
          }

          createNodesSpan.finish()
          setPluginStatus({ lastFetched: res.body.timestamp })
        }
      } catch (e) {
        gracefullyRethrow(drupalFetchIncrementalActivity, e)

        drupalFetchIncrementalActivity.end()
        fastBuildsSpan.finish()
        return
      }

      drupalFetchIncrementalActivity.end()
      fastBuildsSpan.finish()

      // We're now done with the initial (fastbuilds flavored) sourcing.
      initialSourcing = false

<<<<<<< HEAD
    if (!requireFullRebuild) {
      await storeRefsLookups({ cache, getNodes })
      return
=======
      if (!requireFullRebuild) {
        return
      }
>>>>>>> 22805bde
    }
  }

  const drupalFetchActivity = reporter.activityTimer(
    `Fetch all data from Drupal`,
    { parentSpan }
  )
  const fullFetchSpan = tracer.startSpan(`sourceNodes.fetch`, {
    childOf: parentSpan,
  })
  fullFetchSpan.setTag(`plugin`, `gatsby-source-drupal`)
  fullFetchSpan.setTag(`sourceNodes.fetch.type`, `full`)

  // Fetch articles.
  reporter.info(`Starting to fetch all data from Drupal`)

  drupalFetchActivity.start()

  let allData
  const typeRequestsQueued = new Set()
  try {
    const res = await requestQueue.push([
      urlJoin(baseUrl, apiBase),
      {
        username: basicAuth.username,
        password: basicAuth.password,
        headers,
        searchParams: params,
        responseType: `json`,
        parentSpan: fullFetchSpan,
      },
    ])
    allData = await Promise.all(
      _.map(res.body.links, async (url, type) => {
        const dataArray = []
        if (disallowedLinkTypes.includes(type)) return
        if (!url) return
        if (!type) return

        // Lookup this type in our list of language alterable entities.
        const isTranslatable = languageConfig.translatableEntities.some(
          entityType => entityType === type
        )

        const getNext = async (url, currentLanguage) => {
          if (typeof url === `object`) {
            // url can be string or object containing href field
            url = url.href

            // Apply any filters configured in gatsby-config.js. Filters
            // can be any valid JSON API filter query string.
            // See https://www.drupal.org/docs/8/modules/jsonapi/filtering
            if (typeof filters === `object`) {
              if (filters.hasOwnProperty(type)) {
                url = new URL(url)
                const filterParams = new URLSearchParams(filters[type])
                const filterKeys = Array.from(filterParams.keys())
                filterKeys.forEach(filterKey => {
                  // Only add filter params to url if it has not already been
                  // added.
                  if (!url.searchParams.has(filterKey)) {
                    url.searchParams.set(filterKey, filterParams.get(filterKey))
                  }
                })
                url = url.toString()
              }
            }
          }

          let d
          try {
            d = await requestQueue.push([
              url,
              {
                username: basicAuth.username,
                password: basicAuth.password,
                headers,
                responseType: `json`,
                parentSpan: fullFetchSpan,
              },
            ])
          } catch (error) {
            if (error.response && error.response.statusCode == 405) {
              // The endpoint doesn't support the GET method, so just skip it.
              return
            } else {
              console.error(`Failed to fetch ${url}`, error.message)
              console.log(error)
              throw error
            }
          }
          dataArray.push(...d.body.data)
          // Add support for includes. Includes allow entity data to be expanded
          // based on relationships. The expanded data is exposed as `included`
          // in the JSON API response.
          // See https://www.drupal.org/docs/8/modules/jsonapi/includes
          if (d.body.included) {
            dataArray.push(...d.body.included)
          }

          // If JSON:API extras is configured to add the resource count, we can queue
          // all API requests immediately instead of waiting for each request to return
          // the next URL. This lets us request resources in parallel vs. sequentially
          // which is much faster.
          if (d.body.meta?.count) {
            const typeLangKey = type + currentLanguage
            // If we hadn't added urls yet
            if (
              d.body.links.next?.href &&
              !typeRequestsQueued.has(typeLangKey)
            ) {
              typeRequestsQueued.add(typeLangKey)

              // Get count of API requests
              // We round down as we've already gotten the first page at this point.
              const pageSize = new URL(d.body.links.next.href).searchParams.get(
                `page[limit]`
              )
              const requestsCount = Math.floor(d.body.meta.count / pageSize)

              reporter.verbose(
                `queueing ${requestsCount} API requests for type ${type} which has ${d.body.meta.count} entities.`
              )

              const newUrl = new URL(d.body.links.next.href)
              await Promise.all(
                _.range(requestsCount).map(pageOffset => {
                  // We're starting 1 ahead.
                  pageOffset += 1
                  // Construct URL with new pageOffset.
                  newUrl.searchParams.set(`page[offset]`, pageOffset * pageSize)
                  return getNext(newUrl.toString(), currentLanguage)
                })
              )
            }
          } else if (d.body.links?.next) {
            await getNext(d.body.links.next, currentLanguage)
          }
        }

        if (isTranslatable === false) {
          await getNext(url, ``)
        } else {
          for (let i = 0; i < languageConfig.enabledLanguages.length; i++) {
            let currentLanguage = languageConfig.enabledLanguages[i]
            const urlPath = url.href.split(`${apiBase}/`).pop()
            const baseUrlWithoutTrailingSlash = baseUrl.replace(/\/$/, ``)
            // The default language's JSON API is at the root.
            if (
              currentLanguage === getOptions().languageConfig.defaultLanguage ||
              baseUrlWithoutTrailingSlash.slice(-currentLanguage.length) ==
                currentLanguage
            ) {
              currentLanguage = ``
            }

            const joinedUrl = urlJoin(
              baseUrlWithoutTrailingSlash,
              currentLanguage,
              apiBase,
              urlPath
            )

            await getNext(joinedUrl, currentLanguage)
          }
        }

        const result = {
          type,
          data: dataArray,
        }

        // eslint-disable-next-line consistent-return
        return result
      })
    )
  } catch (e) {
    gracefullyRethrow(drupalFetchActivity, e)
    return
  }

  drupalFetchActivity.end()
  fullFetchSpan.finish()

  const createNodesSpan = tracer.startSpan(`sourceNodes.createNodes`, {
    childOf: parentSpan,
  })
  createNodesSpan.setTag(`plugin`, `gatsby-source-drupal`)
  createNodesSpan.setTag(`sourceNodes.fetch.type`, `full`)

  const nodes = new Map()

  // first pass - create basic nodes
  _.each(allData, contentType => {
    if (!contentType) return
    _.each(contentType.data, datum => {
      if (!datum) return
      const node = nodeFromData(datum, createNodeId, entityReferenceRevisions)
      nodes.set(node.id, node)
    })
  })

  createNodesSpan.setTag(`sourceNodes.createNodes.count`, nodes.size)

  // second pass - handle relationships and back references
  nodes.forEach(node => {
    handleReferences(node, {
      getNode: nodes.get.bind(nodes),
      mutateNode: true,
      createNodeId,
      entityReferenceRevisions,
    })
  })

  if (skipFileDownloads) {
    reporter.info(`Skipping remote file download from Drupal`)
  } else {
    reporter.info(`Downloading remote files from Drupal`)

    // Download all files (await for each pool to complete to fix concurrency issues)
    const fileNodes = [...nodes.values()].filter(isFileNode)

    if (fileNodes.length) {
      const downloadingFilesActivity = reporter.activityTimer(
        `Remote file download`,
        { parentSpan }
      )
      downloadingFilesActivity.start()
      try {
        await asyncPool(concurrentFileRequests, fileNodes, async node => {
          await downloadFile(
            {
              node,
              store,
              cache,
              createNode,
              createNodeId,
              getCache,
              reporter,
            },
            pluginOptions
          )
        })
      } catch (e) {
        gracefullyRethrow(downloadingFilesActivity, e)
        return
      }
      downloadingFilesActivity.end()
    }
  }

  // Create each node
  for (const node of nodes.values()) {
    node.internal.contentDigest = createContentDigest(node)
    createNode(node)
  }

  // We're now done with the initial sourcing.
  initialSourcing = false

  createNodesSpan.finish()
  await storeRefsLookups({ cache, getNodes })
  return
}

// This is maintained for legacy reasons and will eventually be removed.
exports.onCreateDevServer = (
  {
    app,
    createNodeId,
    getNode,
    actions,
    store,
    cache,
    createContentDigest,
    getCache,
    reporter,
  },
  pluginOptions
) => {
  app.use(
    `/___updatePreview/`,
    bodyParser.text({
      type: `application/json`,
    }),
    async (req, res) => {
      console.warn(
        `The ___updatePreview callback is now deprecated and will be removed in the future. Please use the __refresh callback instead.`
      )
      if (!_.isEmpty(req.body)) {
        const requestBody = JSON.parse(JSON.parse(req.body))
        const { secret, action, id } = requestBody
        if (pluginOptions.secret && pluginOptions.secret !== secret) {
          return reporter.warn(
            `The secret in this request did not match your plugin options secret.`
          )
        }
        if (action === `delete`) {
          actions.deleteNode(getNode(createNodeId(id)))
          return reporter.log(`Deleted node: ${id}`)
        }
        const nodeToUpdate = JSON.parse(JSON.parse(req.body)).data
        return await handleWebhookUpdate(
          {
            nodeToUpdate,
            actions,
            cache,
            createNodeId,
            createContentDigest,
            getCache,
            getNode,
            reporter,
            store,
          },
          pluginOptions
        )
      } else {
        res.status(400).send(`Received body was empty!`)
        return reporter.log(`Received body was empty!`)
      }
    }
  )
}

exports.pluginOptionsSchema = ({ Joi }) =>
  Joi.object({
    baseUrl: Joi.string()
      .required()
      .description(`The URL to root of your Drupal instance`),
    apiBase: Joi.string().description(
      `The path to the root of the JSONAPI — defaults to "jsonapi"`
    ),
    basicAuth: Joi.object({
      username: Joi.string().required(),
      password: Joi.string().required(),
    }).description(`Enables basicAuth`),
    filters: Joi.object().description(
      `Pass filters to the JSON API for specific collections`
    ),
    headers: Joi.object().description(
      `Set request headers for requests to the JSON API`
    ),
    params: Joi.object().description(`Append optional GET params to requests`),
    concurrentFileRequests: Joi.number().integer().default(20).min(1),
    concurrentAPIRequests: Joi.number().integer().default(20).min(1),
    disallowedLinkTypes: Joi.array().items(Joi.string()),
    skipFileDownloads: Joi.boolean(),
    fastBuilds: Joi.boolean(),
    entityReferenceRevisions: Joi.array().items(Joi.string()),
    secret: Joi.string().description(
      `an optional secret token for added security shared between your Drupal instance and Gatsby preview`
    ),
    languageConfig: Joi.object({
      defaultLanguage: Joi.string().required(),
      enabledLanguages: Joi.array().items(Joi.string()).required(),
      translatableEntities: Joi.array().items(Joi.string()).required(),
      nonTranslatableEntities: Joi.array().items(Joi.string()).required(),
    }),
  })<|MERGE_RESOLUTION|>--- conflicted
+++ resolved
@@ -377,15 +377,9 @@
       // We're now done with the initial (fastbuilds flavored) sourcing.
       initialSourcing = false
 
-<<<<<<< HEAD
     if (!requireFullRebuild) {
       await storeRefsLookups({ cache, getNodes })
       return
-=======
-      if (!requireFullRebuild) {
-        return
-      }
->>>>>>> 22805bde
     }
   }
 
