const fetch = require(`./fetch`)
const normalize = require(`./normalize`)

const typePrefix = `lever__`

exports.sourceNodes = async (
<<<<<<< HEAD
  { actions, getNode, store, cache },
=======
  { boundActionCreators, getNode, store, cache, createNodeId },
>>>>>>> 72e8bbe8
  { site, verboseOutput }
) => {
  const { createNode } = actions

  let entities = await fetch({
    site,
    verboseOutput,
    typePrefix,
  })

  // Normalize data & create nodes
  //
  // Creates entities from object collections of entities
  entities = normalize.normalizeEntities(entities)

  // Standardizes ids & cleans keys
  entities = normalize.standardizeKeys(entities)

  // Converts to use only GMT dates
  entities = normalize.standardizeDates(entities)

  // creates Gatsby IDs for each entity
  entities = normalize.createGatsbyIds(createNodeId, entities)

  // creates nodes for each entry
  normalize.createNodesFromEntities({ entities, createNode })

  return
}<|MERGE_RESOLUTION|>--- conflicted
+++ resolved
@@ -4,11 +4,8 @@
 const typePrefix = `lever__`
 
 exports.sourceNodes = async (
-<<<<<<< HEAD
   { actions, getNode, store, cache },
-=======
-  { boundActionCreators, getNode, store, cache, createNodeId },
->>>>>>> 72e8bbe8
+  { actions, getNode, store, cache, createNodeId },
   { site, verboseOutput }
 ) => {
   const { createNode } = actions
