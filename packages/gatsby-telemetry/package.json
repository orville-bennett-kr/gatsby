{
  "name": "gatsby-telemetry",
  "description": "Gatsby Telemetry",
<<<<<<< HEAD
  "version": "2.14.0",
=======
  "version": "3.0.0-zz-next.1",
>>>>>>> d03fe39c
  "author": "Jarmo Isotalo <jarmo@isotalo.fi>",
  "bugs": {
    "url": "https://github.com/gatsbyjs/gatsby/issues"
  },
  "dependencies": {
    "@babel/code-frame": "^7.14.0",
    "@babel/runtime": "^7.15.4",
    "@turist/fetch": "^7.1.7",
    "@turist/time": "^0.0.2",
    "async-retry-ng": "^2.0.1",
    "boxen": "^4.2.0",
    "configstore": "^5.0.1",
    "fs-extra": "^10.0.0",
<<<<<<< HEAD
    "gatsby-core-utils": "^2.14.0",
=======
    "gatsby-core-utils": "^3.0.0-zz-next.1",
>>>>>>> d03fe39c
    "git-up": "^4.0.5",
    "is-docker": "^2.2.1",
    "lodash": "^4.17.21",
    "node-fetch": "^2.6.1",
    "uuid": "3.4.0"
  },
  "devDependencies": {
    "@babel/cli": "^7.15.4",
    "@babel/core": "^7.15.5",
    "babel-jest": "^24.9.0",
<<<<<<< HEAD
    "babel-preset-gatsby-package": "^1.14.0",
=======
    "babel-preset-gatsby-package": "^2.0.0-zz-next.1",
>>>>>>> d03fe39c
    "cross-env": "^7.0.3",
    "jest": "^24.9.0",
    "jest-cli": "^24.9.0",
    "jest-junit": "^6.4.0",
    "rimraf": "^3.0.2",
    "typescript": "^4.3.5"
  },
  "files": [
    "lib/",
    "src/"
  ],
  "homepage": "https://github.com/gatsbyjs/gatsby/tree/master/packages/gatsby-telemetry#readme",
  "keywords": [
    "telemetry"
  ],
  "license": "MIT",
  "main": "lib/index.js",
  "repository": {
    "type": "git",
    "url": "https://github.com/gatsbyjs/gatsby.git",
    "directory": "packages/gatsby-telemetry"
  },
  "scripts": {
    "build": "babel src --out-dir lib --ignore \"**/__tests__\",\"**/__mocks__\" --extensions \".ts,.js\"",
    "prepare": "cross-env NODE_ENV=production npm run build && npm run typegen",
    "jest": "jest",
    "postinstall": "node src/postinstall.js || true",
    "typegen": "rimraf \"lib/**/*.d.ts\" && tsc --emitDeclarationOnly --declaration --declarationDir lib/",
    "watch": "babel -w src --out-dir lib --ignore \"**/__tests__\",\"**/__mocks__\" --extensions \".ts,.js\""
  },
  "yargs": {
    "boolean-negation": false
  },
  "engines": {
    "node": ">=14.15.0"
  }
}<|MERGE_RESOLUTION|>--- conflicted
+++ resolved
@@ -1,11 +1,7 @@
 {
   "name": "gatsby-telemetry",
   "description": "Gatsby Telemetry",
-<<<<<<< HEAD
-  "version": "2.14.0",
-=======
   "version": "3.0.0-zz-next.1",
->>>>>>> d03fe39c
   "author": "Jarmo Isotalo <jarmo@isotalo.fi>",
   "bugs": {
     "url": "https://github.com/gatsbyjs/gatsby/issues"
@@ -19,11 +15,7 @@
     "boxen": "^4.2.0",
     "configstore": "^5.0.1",
     "fs-extra": "^10.0.0",
-<<<<<<< HEAD
-    "gatsby-core-utils": "^2.14.0",
-=======
     "gatsby-core-utils": "^3.0.0-zz-next.1",
->>>>>>> d03fe39c
     "git-up": "^4.0.5",
     "is-docker": "^2.2.1",
     "lodash": "^4.17.21",
@@ -34,11 +26,7 @@
     "@babel/cli": "^7.15.4",
     "@babel/core": "^7.15.5",
     "babel-jest": "^24.9.0",
-<<<<<<< HEAD
-    "babel-preset-gatsby-package": "^1.14.0",
-=======
     "babel-preset-gatsby-package": "^2.0.0-zz-next.1",
->>>>>>> d03fe39c
     "cross-env": "^7.0.3",
     "jest": "^24.9.0",
     "jest-cli": "^24.9.0",
