{
  "name": "gatsby-transformer-xml",
  "description": "Gatsby plugin for parsing XML files. It supports also attributes",
<<<<<<< HEAD
  "version": "3.14.0",
=======
  "version": "4.0.0-zz-next.1",
>>>>>>> d03fe39c
  "author": "Kyle Mathews <matthews.kyle@gmail.com>",
  "bugs": {
    "url": "https://github.com/gatsbyjs/gatsby/issues"
  },
  "dependencies": {
    "@babel/runtime": "^7.15.4",
    "bluebird": "^3.7.2",
    "lodash": "^4.17.21",
    "xml-parser": "^1.2.1"
  },
  "devDependencies": {
    "@babel/cli": "^7.15.4",
    "@babel/core": "^7.15.5",
<<<<<<< HEAD
    "babel-preset-gatsby-package": "^1.14.0",
=======
    "babel-preset-gatsby-package": "^2.0.0-zz-next.1",
>>>>>>> d03fe39c
    "cross-env": "^7.0.3"
  },
  "homepage": "https://github.com/gatsbyjs/gatsby/tree/master/packages/gatsby-transformer-xml#readme",
  "keywords": [
    "gatsby",
    "gatsby-plugin"
  ],
  "license": "MIT",
  "main": "index.js",
  "peerDependencies": {
    "gatsby": "^4.0.0-next"
  },
  "repository": {
    "type": "git",
    "url": "https://github.com/gatsbyjs/gatsby.git",
    "directory": "packages/gatsby-transformer-xml"
  },
  "scripts": {
    "build": "babel src --out-dir . --ignore \"**/__tests__\"",
    "prepare": "cross-env NODE_ENV=production npm run build",
    "watch": "babel -w src --out-dir . --ignore \"**/__tests__\""
  },
  "engines": {
    "node": ">=14.15.0"
  }
}<|MERGE_RESOLUTION|>--- conflicted
+++ resolved
@@ -1,11 +1,7 @@
 {
   "name": "gatsby-transformer-xml",
   "description": "Gatsby plugin for parsing XML files. It supports also attributes",
-<<<<<<< HEAD
-  "version": "3.14.0",
-=======
   "version": "4.0.0-zz-next.1",
->>>>>>> d03fe39c
   "author": "Kyle Mathews <matthews.kyle@gmail.com>",
   "bugs": {
     "url": "https://github.com/gatsbyjs/gatsby/issues"
@@ -19,11 +15,7 @@
   "devDependencies": {
     "@babel/cli": "^7.15.4",
     "@babel/core": "^7.15.5",
-<<<<<<< HEAD
-    "babel-preset-gatsby-package": "^1.14.0",
-=======
     "babel-preset-gatsby-package": "^2.0.0-zz-next.1",
->>>>>>> d03fe39c
     "cross-env": "^7.0.3"
   },
   "homepage": "https://github.com/gatsbyjs/gatsby/tree/master/packages/gatsby-transformer-xml#readme",
