--- conflicted
+++ resolved
@@ -90,16 +90,10 @@
   avatar: avatars/steven-natera.jpg
   twitter: "@stevennatera"
 - id: Ryan Wiemer
-<<<<<<< HEAD
-  bio: Oakland based account manager that enjoys working on web and interactive projects - https://www.ryanwiemer.com 
-  avatar: avatars/ryan-wiemer.jpg
-  twitter: "@ryanwiemer"
-=======
   bio: Oakland based account manager that enjoys working on web and interactive projects - https://www.ryanwiemer.com
   avatar: avatars/ryan-wiemer.jpg
   twitter: "@ryanwiemer"
 - id: Jia Hao Goh
   bio: Software engineer who loves open source and keeping up with awesome tech — https://jiahao.codes/
   avatar: avatars/jia-hao-goh.jpg
-  twitter: "@jiahaog"
->>>>>>> 0649a0e8
+  twitter: "@jiahaog"